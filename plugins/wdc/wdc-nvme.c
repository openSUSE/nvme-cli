--- conflicted
+++ resolved
@@ -1068,8 +1068,8 @@
 	memset(data, 0, WDC_C2_LOG_BUF_LEN);
 
 	/* get the log page length */
-	ret = nvme_get_log(fd, WDC_NVME_GET_DEV_MGMNT_LOG_PAGE_OPCODE, 0xFFFFFFFF, 0, 0, 0,
-			   false, 0, WDC_C2_LOG_BUF_LEN, data);
+	ret = nvme_get_log_page(fd, 0xFFFFFFFF, WDC_NVME_GET_DEV_MGMNT_LOG_PAGE_OPCODE,
+			   false, WDC_C2_LOG_BUF_LEN, data);
 	if (ret) {
 		fprintf(stderr, "ERROR : WDC : Unable to get C2 Log Page length, ret = 0x%x\n", ret);
 		goto end;
@@ -1087,7 +1087,7 @@
 		}
 	}
 
-	ret = nvme_get_log(fd, WDC_NVME_GET_DEV_MGMNT_LOG_PAGE_OPCODE, 0xFFFFFFFF, 0, 0, 0,
+	ret = nvme_get_log(fd, 0xFFFFFFFF, WDC_NVME_GET_DEV_MGMNT_LOG_PAGE_OPCODE, 0, 0, 0,
 			   false, 0, le32_to_cpu(hdr_ptr->length), data);
 	/* parse the data until the List of log page ID's is found */
 	if (ret) {
@@ -3494,15 +3494,7 @@
 		return -1;
 	}
 
-<<<<<<< HEAD
-	ret = nvme_get_log(fd, WDC_NVME_GET_DEVICE_INFO_LOG_OPCODE, 0xFFFFFFFF, 0, 0, 0,
-			   false, 0, WDC_CA_LOG_BUF_LEN, data);
-	if (strcmp(format, "json"))
-		fprintf(stderr, "NVMe Status:%s(%x)\n", nvme_status_to_string(ret, false), ret);
-=======
 	ret = wdc_get_pci_ids(&read_device_id, &read_vendor_id);
->>>>>>> 593e504c
-
 	cust_id = (__u32*)data;
 
 	switch (read_device_id) {
@@ -3518,10 +3510,10 @@
 
 			memset(data, 0, sizeof (__u8) * WDC_FB_CA_LOG_BUF_LEN);
 
-			ret = nvme_get_log(fd, 0xFFFFFFFF, WDC_NVME_GET_DEVICE_INFO_LOG_OPCODE,
+			ret = nvme_get_log_page(fd, 0xFFFFFFFF, WDC_NVME_GET_DEVICE_INFO_LOG_OPCODE,
 					   false, WDC_FB_CA_LOG_BUF_LEN, data);
 			if (strcmp(format, "json"))
-				fprintf(stderr, "NVMe Status:%s(%x)\n", nvme_status_to_string(ret), ret);
+				fprintf(stderr, "NVMe Status:%s(%x)\n", nvme_status_to_string(ret, false), ret);
 
 			if (ret == 0) {
 				/* parse the data */
@@ -3553,10 +3545,10 @@
 
 			memset(data, 0, sizeof (__u8) * WDC_FB_CA_LOG_BUF_LEN);
 
-			ret = nvme_get_log(fd, 0xFFFFFFFF, WDC_NVME_GET_DEVICE_INFO_LOG_OPCODE,
+			ret = nvme_get_log_page(fd, 0xFFFFFFFF, WDC_NVME_GET_DEVICE_INFO_LOG_OPCODE,
 					   false, WDC_FB_CA_LOG_BUF_LEN, data);
 			if (strcmp(format, "json"))
-				fprintf(stderr, "NVMe Status:%s(%x)\n", nvme_status_to_string(ret), ret);
+				fprintf(stderr, "NVMe Status:%s(%x)\n", nvme_status_to_string(ret, false), ret);
 
 			if (ret == 0) {
 				/* parse the data */
@@ -3574,10 +3566,10 @@
 			}
 
 			memset(data, 0, sizeof (__u8) * WDC_BD_CA_LOG_BUF_LEN);
-			ret = nvme_get_log(fd, 0xFFFFFFFF, WDC_NVME_GET_DEVICE_INFO_LOG_OPCODE,
+			ret = nvme_get_log_page(fd, 0xFFFFFFFF, WDC_NVME_GET_DEVICE_INFO_LOG_OPCODE,
 					   false, WDC_BD_CA_LOG_BUF_LEN, data);
 			if (strcmp(format, "json"))
-				fprintf(stderr, "NVMe Status:%s(%x)\n", nvme_status_to_string(ret), ret);
+				fprintf(stderr, "NVMe Status:%s(%x)\n", nvme_status_to_string(ret, false), ret);
 
 			if (ret == 0) {
 				/* parse the data */
@@ -3638,7 +3630,7 @@
 	}
 	memset(data, 0, sizeof (__u8) * WDC_ADD_LOG_BUF_LEN);
 
-	ret = nvme_get_log(fd, WDC_NVME_ADD_LOG_OPCODE, 0x01, 0, 0, 0, false, 0,
+	ret = nvme_get_log_page(fd, 0x01, WDC_NVME_ADD_LOG_OPCODE, false,
 			   WDC_ADD_LOG_BUF_LEN, data);
 	if (strcmp(format, "json"))
 		fprintf(stderr, "NVMe Status:%s(%x)\n", nvme_status_to_string(ret, false), ret);
@@ -3691,8 +3683,8 @@
 	}
 	memset(data, 0, sizeof (__u8) * WDC_NVME_VU_SMART_LOG_LEN);
 
-	ret = nvme_get_log(fd, WDC_NVME_GET_VU_SMART_LOG_OPCODE, 0xFFFFFFFF, 0,0,0,
-			   false, 0, WDC_NVME_VU_SMART_LOG_LEN, data);
+	ret = nvme_get_log_page(fd, 0xFFFFFFFF, WDC_NVME_GET_VU_SMART_LOG_OPCODE,
+			   false, WDC_NVME_VU_SMART_LOG_LEN, data);
 	if (strcmp(format, "json"))
 		fprintf(stderr, "NVMe Status:%s(%x)\n", nvme_status_to_string(ret, false), ret);
 
@@ -4959,20 +4951,13 @@
 
 static int wdc_do_drive_info(int fd, __u32 *result)
 {
-	int ret;
-	struct nvme_admin_cmd admin_cmd;
-
-	memset(&admin_cmd, 0, sizeof (struct nvme_admin_cmd));
-	admin_cmd.opcode = WDC_NVME_DRIVE_INFO_OPCODE;
-	admin_cmd.cdw12 = ((WDC_NVME_DRIVE_INFO_SUBCMD << WDC_NVME_SUBCMD_SHIFT) |
-			    WDC_NVME_DRIVE_INFO_CMD);
-
-	ret = nvme_submit_admin_passthru(fd, &admin_cmd);
-
-	if (!ret && result)
-		*result = admin_cmd.result;
-
-	return ret;
+	struct nvme_passthru_cmd admin_cmd = {
+		.opcode	= WDC_NVME_DRIVE_INFO_OPCODE,
+		.cdw12	= ((WDC_NVME_DRIVE_INFO_SUBCMD << WDC_NVME_SUBCMD_SHIFT) |
+				WDC_NVME_DRIVE_INFO_CMD),
+	};
+
+	return nvme_submit_admin_passthru(fd, &admin_cmd, result);
 }
 
 
@@ -5607,7 +5592,7 @@
 		printf("FTL Unit Size:     0x%x KB\n", size);
 	}
 
-	fprintf(stderr, "NVMe Status:%s(%x)\n", nvme_status_to_string(ret), ret);
+	fprintf(stderr, "NVMe Status:%s(%x)\n", nvme_status_to_string(ret, false), ret);
 	return ret;
 }
 
