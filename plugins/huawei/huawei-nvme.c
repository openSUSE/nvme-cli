--- conflicted
+++ resolved
@@ -85,11 +85,7 @@
 
 	item->huawei_device = true;
 	item->nsid = nvme_get_nsid(fd);
-<<<<<<< HEAD
 	err = nvme_identify_ns(fd, item->nsid, &item->ns);
-=======
-	err = nvme_identify_ns(fd, item->nsid, 0, &item->ns);
->>>>>>> 593e504c
 	if (err)
 		return err;
 
