--- conflicted
+++ resolved
@@ -3962,20 +3962,21 @@
 	if (fd < 0)
 		goto ret;
 
-<<<<<<< HEAD
+	if (cfg.tl == 0) {
+		fprintf(stderr, "--tl unspecified or zero\n");
+		err = -EINVAL;
+		goto close_fd;
+	}
+
 	sec_fd = open(cfg.file, O_RDONLY);
 	if (sec_fd < 0) {
 		fprintf(stderr, "Failed to open %s: %s\n",
 				cfg.file, strerror(errno));
 		errno = EINVAL;
 		err = -1;
-=======
-	if (cfg.tl == 0) {
-		fprintf(stderr, "--tl unspecified or zero\n");
-		err = -EINVAL;
->>>>>>> 04f12c81
-		goto close_fd;
-	}
+		goto close_fd;
+	}
+
 	if ((cfg.tl & 3) != 0)
 		fprintf(stderr, "WARNING: --tl not dword aligned; unaligned bytes may be truncated\n");
 
@@ -4000,17 +4001,11 @@
 		sec_size = cfg.tl > sb.st_size ? cfg.tl : sb.st_size;
 	}
 
-<<<<<<< HEAD
 	sec_size = sb.st_size;
 	if (posix_memalign(&sec_buf, getpagesize(), sec_size)) {
 		fprintf(stderr, "No memory for security size:%d\n", sec_size);
 		errno = ENOMEM;
 		err = -1;
-=======
-	if (posix_memalign(&sec_buf, getpagesize(), cfg.tl)) {
-		fprintf(stderr, "No memory for security size:%d\n", cfg.tl);
-		err = -ENOMEM;
->>>>>>> 04f12c81
 		goto close_sec_fd;
 	}
 
